--- conflicted
+++ resolved
@@ -270,16 +270,12 @@
 	return pps, nil
 }
 
-<<<<<<< HEAD
-// flowPackets returns the number of packets that a flow should send. It returns 0 if no limit is supplied.
-=======
 // flowPackets returns the number of packets that should be sent for a
 // particular flow. If the specification is not provided it returns 0,
 // which should be interpreted as sending continuous packets.
 //
 // This function does not support delay or gap specifications that are
 // included in OTG, and will return an error for each.
->>>>>>> 75a79b62
 func flowPackets(flow *otg.Flow) (uint32, error) {
 	if durT := flow.GetDuration().GetChoice(); durT != otg.FlowDuration_Choice_fixed_packets && durT != otg.FlowDuration_Choice_unspecified {
 		return 0, fmt.Errorf("unsupported flow duration %s", durT)
@@ -298,23 +294,6 @@
 	timeFn = time.Now
 )
 
-<<<<<<< HEAD
-// flowInfo is a helper that returns a logging string containing the IPv4 or
-// IPv6 source and destination of a packet.
-func flowInfo(p gopacket.Packet) string {
-	layer := p.Layer(layers.LayerTypeIPv4)
-	switch recv := layer.(type) {
-	case *layers.IPv4:
-		return fmt.Sprintf("%s->%s", recv.SrcIP, recv.DstIP)
-	case *layers.IPv6:
-		return fmt.Sprintf("%s->%s", recv.SrcIP, recv.DstIP)
-	default:
-		return ""
-	}
-}
-
-=======
->>>>>>> 75a79b62
 // rxPacket is called for each packet that is received. It takes arguments of the statistics
 // tracking the flow, the set of headers that are expected, and the received packet.
 func rxPacket(f *counters, p gopacket.Packet, match bool) error {
