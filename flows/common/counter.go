package common

import (
	"encoding/binary"
	"math"
	"sort"
	"sync"
	"time"

	gpb "github.com/openconfig/gnmi/proto/gnmi"

	"github.com/google/gopacket"
	"github.com/openconfig/magna/otgyang"
	tcommon "github.com/openconfig/magna/telemetry/common"
	"github.com/openconfig/ygot/ygot"
	"k8s.io/klog"
)

var (
	// unixTS returns the current time in nanoseconds since the unix epoch.
	unixTS = func() int64 { return time.Now().UnixNano() }
	// flowTimeFn is a function that can be overloaded that specifies how the timestamp
	// is retrieved.
	flowTimeFn = unixTS
)

// counters is an internal data store for parameters that are sent as part of the
// OTG telemetry for the flow.
type counters struct {
	// Name is the name of the flow.
	Name *val

	// Headers is the set of headers expected for packets matching this flow.
	Headers []gopacket.SerializableLayer

	mu sync.RWMutex
	// tx and rx store the counters for statistics relating to the flow.
	Tx, Rx *stats
	// transmit indicates whether the flow is currently transmitting.
	Transmit *val

	// tsMu protects the Timeseries map.
	tsMu sync.RWMutex
	// Timeseries maps a unix timestamp (in seconds) to an integer number of packets
	// received in that interval for rate calculation.
	Timeseries map[int64]int
}

func NewCounters() *counters {
	return &counters{
		Tx: &stats{},
		Rx: &stats{},
	}
}

// GetName returns the name of the flow.
func (f *counters) GetName() string {
	if f.Name == nil {
		return ""
	}
	return f.Name.s
}

// updateTx updates the transmit counters for the flow according to the specified
// packets per second rate and packet size.
func (f *counters) updateTx(pps, size int) {
<<<<<<< HEAD
	f.mu.Lock()
	defer f.mu.Unlock()
	txStats := f.Tx
=======
	// If clearStats were called during this function we could start working on
	// a different Tx, so get the pointer now.
	txStats := f.Tx
	txStats.mu.Lock()
	defer txStats.mu.Unlock()

>>>>>>> d171d410
	now := flowTimeFn()

	txStats.Rate = &val{ts: now, f: float32(pps)}

	if txStats.Octets == nil {
		txStats.Octets = &val{}
	}
<<<<<<< HEAD

	txStats.Octets.u += uint64(pps) * uint64(size)
	txStats.Octets.ts = now

	if txStats.Pkts == nil {
		txStats.Pkts = &val{}
	}

=======
	txStats.Octets.u += uint64(pps) * uint64(size)
	txStats.Octets.ts = now

	if txStats.Pkts == nil {
		txStats.Pkts = &val{}
	}
>>>>>>> d171d410
	txStats.Pkts.u += uint64(pps)
	txStats.Pkts.ts = now
}

// updateRx updates counters for received packets. It is to be called for each
// received packet with the timestamp of the arrival, and the packet size.
// In addition to updating the stats, it records a timeseries of received packets
// to allow for rate calculation.
func (f *counters) updateRx(ts time.Time, size int) {
	f.tsMu.Lock()
	defer f.tsMu.Unlock()
	if f.Timeseries == nil {
		f.Timeseries = map[int64]int{}
	}
	f.Timeseries[ts.Unix()] += size

<<<<<<< HEAD
	f.mu.Lock()
	defer f.mu.Unlock()
	rxStats := f.Rx
=======
	rxStats := f.Rx
	rxStats.mu.Lock()
	defer rxStats.mu.Unlock()
>>>>>>> d171d410

	if rxStats.Octets == nil {
		rxStats.Octets = &val{}
	}
	rxStats.Octets.u += uint64(size)
	rxStats.Octets.ts = ts.UnixNano()

	if rxStats.Pkts == nil {
		f.Rx.Pkts = &val{}
	}
	rxStats.Pkts.u += 1
	rxStats.Pkts.ts = ts.UnixNano()
}

func (f *counters) setTransmit(state bool) {
	f.mu.Lock()
	defer f.mu.Unlock()
	if f.Transmit == nil {
		f.Transmit = &val{}
	}
	f.Transmit.b = state
	f.Transmit.ts = time.Now().UnixNano()
}

// clearStats zeros the stastitics for the flow.
func (f *counters) clearStats(ts int64) {
<<<<<<< HEAD
=======
	/*if f.Tx != nil {
		f.Tx.mu.Lock()
		defer f.Tx.mu.Unlock()
	}

	if f.Rx != nil {
		f.Rx.mu.Lock()
		defer f.Rx.mu.Unlock()
	}*/
>>>>>>> d171d410
	f.mu.Lock()
	defer f.mu.Unlock()

	f.Tx = &stats{
		Octets: &val{ts: ts, u: 0},
		Pkts:   &val{ts: ts, u: 0},
		Rate:   &val{ts: ts, f: 0.0},
	}
	f.Rx = &stats{
		Octets: &val{ts: ts, u: 0},
		Pkts:   &val{ts: ts, u: 0},
		Rate:   &val{ts: ts, f: 0.0},
	}
}

// lossPct calculates the percentage loss that the flow has experienced.
func (f *counters) lossPct(txPkts, rxPkts uint64) float32 {
	return float32(txPkts-rxPkts) / float32(txPkts) * 100.0
}

const (
	// slidingWindow specifies the number of seconds over which to calculate the rate
	// of the flow.
	slidingWindow int = 5
)

// currentRate calculates the current received rate based on the sliding window
// size specified. It returns the rate it bits per second.
func (f *counters) rxRate() float32 {
	f.tsMu.Lock()
	defer f.tsMu.Unlock()
	keys := []int{}
	for k := range f.Timeseries {
		keys = append(keys, int(k))
	}
	sort.Ints(keys)

	if len(keys) == 0 || len(keys) == 1 {
		// If we do not have enough datapoints to calculate the rate then return 0.0
		return 0.0
	}

	firstEntry := 0
	if len(keys) > slidingWindow {
		firstEntry = len(keys) - slidingWindow - 1
	}

	var sum int
	// Ignore the last slot since we may still be appending to it.
	for i := firstEntry; i < len(keys)-1; i++ {
		sum += f.Timeseries[int64(keys[i])]
	}
	// calculate the time delta over which these entries were calculated.
	delta := float32(keys[int64(len(keys)-1)]) - float32(keys[firstEntry])

	// Average the rate and return in bits per second rather than bytes.
	return float32(sum) / delta * 8.0
}

type datapoint struct {
	d  *otgyang.Device
	ts int64
}

// datapoints returns the set of telemetry updates with timestamps that need to be sent for this flow.
//
// TODO(robjs): with sufficient numbers of flows, then this function ends up holding the f.mu lock regularly
// and causing lock contention with packets that are being sent and received. An alternate approach to either
// batch updates from the Tx/Rx goroutines, or push updates from the Tx/Rx goroutines is needed to remove the
// lock contention.
func (f *counters) datapoints() (string, []*datapoint) {
	f.mu.Lock()
	defer f.mu.Unlock()

	// Cannot generate statistics until the flow is initialised with a name.
	if f.Name == nil {
		return "", nil
	}
	name := f.Name.s

	upd := []*datapoint{}

	if f.Transmit != nil {
		t := &otgyang.Device{}
		t.GetOrCreateFlow(name).Transmit = ygot.Bool(f.Transmit.b)
		upd = append(upd, &datapoint{d: t, ts: f.Transmit.ts})
	}
	if f.Tx != nil && f.Rx != nil {
		if f.Tx.Pkts != nil && f.Rx.Pkts != nil {
			l := &otgyang.Device{}
			l.GetOrCreateFlow(name).LossPct = float32ToBinary(f.lossPct(f.Tx.Pkts.u, f.Rx.Pkts.u))
			upd = append(upd, &datapoint{d: l, ts: flowTimeFn()})
		}
	}

	if f.Tx != nil {
<<<<<<< HEAD
		txStats := f.Tx
		if txStats.Octets != nil {
			// TX statistics
			txo := &otgyang.Device{}
			txo.GetOrCreateFlow(name).GetOrCreateCounters().OutOctets = ygot.Uint64(txStats.Octets.u)
			upd = append(upd, &datapoint{d: txo, ts: txStats.Octets.ts})
		}

		if txStats.Pkts != nil {
			tp := &otgyang.Device{}
			tp.GetOrCreateFlow(name).GetOrCreateCounters().OutPkts = ygot.Uint64(txStats.Pkts.u)
			upd = append(upd, &datapoint{d: tp, ts: txStats.Pkts.ts})
		}
		if txStats.Rate != nil {
			tr := &otgyang.Device{}
			tr.GetOrCreateFlow(name).OutRate = float32ToBinary(txStats.Rate.f)
			upd = append(upd, &datapoint{d: tr, ts: txStats.Rate.ts})
		}
=======
		f := func() {
			txStats := f.Tx
			txStats.mu.RLock()
			defer txStats.mu.RUnlock()
			if txStats.Octets != nil {
				// TX statistics
				txo := &otgyang.Device{}
				txo.GetOrCreateFlow(name).GetOrCreateCounters().OutOctets = ygot.Uint64(txStats.Octets.u)
				upd = append(upd, &datapoint{d: txo, ts: txStats.Octets.ts})
			}

			if txStats.Pkts != nil {
				tp := &otgyang.Device{}
				tp.GetOrCreateFlow(name).GetOrCreateCounters().OutPkts = ygot.Uint64(txStats.Pkts.u)
				upd = append(upd, &datapoint{d: tp, ts: txStats.Pkts.ts})
			}

			if txStats.Rate != nil {
				tr := &otgyang.Device{}
				tr.GetOrCreateFlow(name).OutRate = float32ToBinary(txStats.Rate.f)
				upd = append(upd, &datapoint{d: tr, ts: txStats.Rate.ts})
			}
		}
		f()
>>>>>>> d171d410

	}

	if f.Rx != nil {
		// RX statistics
<<<<<<< HEAD
		rxStats := f.Rx

		if rxStats.Octets != nil {
			r := &otgyang.Device{}
			r.GetOrCreateFlow(name).GetOrCreateCounters().InOctets = ygot.Uint64(rxStats.Octets.u)
			upd = append(upd, &datapoint{d: r, ts: rxStats.Octets.ts})
		}
		if rxStats.Pkts != nil {
			rp := &otgyang.Device{}
			rp.GetOrCreateFlow(name).GetOrCreateCounters().InPkts = ygot.Uint64(rxStats.Pkts.u)
			upd = append(upd, &datapoint{d: rp, ts: rxStats.Pkts.ts})
		}
		rr := &otgyang.Device{}
		rr.GetOrCreateFlow(name).InRate = float32ToBinary(f.rxRate()) // express in bits per second rather than bytes
		upd = append(upd, &datapoint{d: rr, ts: flowTimeFn()})
=======
		f := func() {
			rxStats := f.Rx
			rxStats.mu.RLock()
			defer rxStats.mu.RUnlock()

			if rxStats.Octets != nil {
				r := &otgyang.Device{}
				r.GetOrCreateFlow(name).GetOrCreateCounters().InOctets = ygot.Uint64(rxStats.Octets.u)
				upd = append(upd, &datapoint{d: r, ts: rxStats.Octets.ts})
			}

			if rxStats.Pkts != nil {
				rp := &otgyang.Device{}
				rp.GetOrCreateFlow(name).GetOrCreateCounters().InPkts = ygot.Uint64(rxStats.Pkts.u)
				upd = append(upd, &datapoint{d: rp, ts: rxStats.Pkts.ts})
			}

			rr := &otgyang.Device{}
			rr.GetOrCreateFlow(name).InRate = float32ToBinary(f.rxRate()) // express in bits per second rather than bytes
			upd = append(upd, &datapoint{d: rr, ts: flowTimeFn()})
		}
		f()
>>>>>>> d171d410
	}

	return name, upd
}

// telemetry generates the set of gNMI Notifications that describes the flow's current state.
// The target argument specifies the Target value that should be included in the notifications.
func (f *counters) telemetry(target string) []*gpb.Notification {
	// Call datapoints to avoid holding the counters.mu mutex longer than we need to.
	name, upd := f.datapoints()
	if name == "" {
		return nil
	}
	notis := []*gpb.Notification{}
	for _, u := range upd {
		notifications, err := ygot.TogNMINotifications(u.d, u.ts, ygot.GNMINotificationsConfig{UsePathElem: true})
		if err != nil {
			klog.Errorf("cannot render stats to notification, input: %v, err: %v", u, err)
			continue
		}

		for _, n := range notifications {
			// TODO(robjs): This is a hack, we need to remove the additional flow name updates. ygot.TogNMINotifications
			// needs a path filter to avoid duplicating leaves, or a way to store timestamps per-leaf. Length 3 means we
			// the name, state/name, and then one other leaf.
			if len(n.Update) == 3 {
				nn := &gpb.Notification{Timestamp: n.Timestamp}
				for _, u := range n.Update {
					if len(u.Path.Elem) == 3 || len(u.Path.Elem) == 4 {
						if u.Path.Elem[len(u.Path.Elem)-1].Name == "name" {
							continue
						}
					}
					nn.Update = append(nn.Update, u)
				}
				notis = append(notis, tcommon.AddTarget(nn, target))
			}
		}
	}

	nameUpd := &otgyang.Device{}
	nameUpd.GetOrCreateFlow(name)
	n, err := ygot.TogNMINotifications(nameUpd, f.Name.ts, ygot.GNMINotificationsConfig{UsePathElem: true})
	if err != nil {
		klog.Errorf("cannot render name notification, got err: %v", err)
	}
	for _, u := range n {
		notis = append(notis, tcommon.AddTarget(u, target))
	}

	return notis
}

// float32ToBinary converts a float32 value into IEEE754 representation
// and converts it to the generated ygot type for use in generated structs.
func float32ToBinary(f float32) otgyang.Binary {
	b := make([]byte, 4)
	binary.LittleEndian.PutUint32(b, math.Float32bits(f))
	return otgyang.Binary(b)
}<|MERGE_RESOLUTION|>--- conflicted
+++ resolved
@@ -64,18 +64,10 @@
 // updateTx updates the transmit counters for the flow according to the specified
 // packets per second rate and packet size.
 func (f *counters) updateTx(pps, size int) {
-<<<<<<< HEAD
 	f.mu.Lock()
 	defer f.mu.Unlock()
 	txStats := f.Tx
-=======
-	// If clearStats were called during this function we could start working on
-	// a different Tx, so get the pointer now.
-	txStats := f.Tx
-	txStats.mu.Lock()
-	defer txStats.mu.Unlock()
-
->>>>>>> d171d410
+
 	now := flowTimeFn()
 
 	txStats.Rate = &val{ts: now, f: float32(pps)}
@@ -83,7 +75,6 @@
 	if txStats.Octets == nil {
 		txStats.Octets = &val{}
 	}
-<<<<<<< HEAD
 
 	txStats.Octets.u += uint64(pps) * uint64(size)
 	txStats.Octets.ts = now
@@ -92,14 +83,6 @@
 		txStats.Pkts = &val{}
 	}
 
-=======
-	txStats.Octets.u += uint64(pps) * uint64(size)
-	txStats.Octets.ts = now
-
-	if txStats.Pkts == nil {
-		txStats.Pkts = &val{}
-	}
->>>>>>> d171d410
 	txStats.Pkts.u += uint64(pps)
 	txStats.Pkts.ts = now
 }
@@ -116,15 +99,9 @@
 	}
 	f.Timeseries[ts.Unix()] += size
 
-<<<<<<< HEAD
 	f.mu.Lock()
 	defer f.mu.Unlock()
 	rxStats := f.Rx
-=======
-	rxStats := f.Rx
-	rxStats.mu.Lock()
-	defer rxStats.mu.Unlock()
->>>>>>> d171d410
 
 	if rxStats.Octets == nil {
 		rxStats.Octets = &val{}
@@ -151,18 +128,6 @@
 
 // clearStats zeros the stastitics for the flow.
 func (f *counters) clearStats(ts int64) {
-<<<<<<< HEAD
-=======
-	/*if f.Tx != nil {
-		f.Tx.mu.Lock()
-		defer f.Tx.mu.Unlock()
-	}
-
-	if f.Rx != nil {
-		f.Rx.mu.Lock()
-		defer f.Rx.mu.Unlock()
-	}*/
->>>>>>> d171d410
 	f.mu.Lock()
 	defer f.mu.Unlock()
 
@@ -259,7 +224,6 @@
 	}
 
 	if f.Tx != nil {
-<<<<<<< HEAD
 		txStats := f.Tx
 		if txStats.Octets != nil {
 			// TX statistics
@@ -278,38 +242,10 @@
 			tr.GetOrCreateFlow(name).OutRate = float32ToBinary(txStats.Rate.f)
 			upd = append(upd, &datapoint{d: tr, ts: txStats.Rate.ts})
 		}
-=======
-		f := func() {
-			txStats := f.Tx
-			txStats.mu.RLock()
-			defer txStats.mu.RUnlock()
-			if txStats.Octets != nil {
-				// TX statistics
-				txo := &otgyang.Device{}
-				txo.GetOrCreateFlow(name).GetOrCreateCounters().OutOctets = ygot.Uint64(txStats.Octets.u)
-				upd = append(upd, &datapoint{d: txo, ts: txStats.Octets.ts})
-			}
-
-			if txStats.Pkts != nil {
-				tp := &otgyang.Device{}
-				tp.GetOrCreateFlow(name).GetOrCreateCounters().OutPkts = ygot.Uint64(txStats.Pkts.u)
-				upd = append(upd, &datapoint{d: tp, ts: txStats.Pkts.ts})
-			}
-
-			if txStats.Rate != nil {
-				tr := &otgyang.Device{}
-				tr.GetOrCreateFlow(name).OutRate = float32ToBinary(txStats.Rate.f)
-				upd = append(upd, &datapoint{d: tr, ts: txStats.Rate.ts})
-			}
-		}
-		f()
->>>>>>> d171d410
-
 	}
 
 	if f.Rx != nil {
 		// RX statistics
-<<<<<<< HEAD
 		rxStats := f.Rx
 
 		if rxStats.Octets != nil {
@@ -325,30 +261,6 @@
 		rr := &otgyang.Device{}
 		rr.GetOrCreateFlow(name).InRate = float32ToBinary(f.rxRate()) // express in bits per second rather than bytes
 		upd = append(upd, &datapoint{d: rr, ts: flowTimeFn()})
-=======
-		f := func() {
-			rxStats := f.Rx
-			rxStats.mu.RLock()
-			defer rxStats.mu.RUnlock()
-
-			if rxStats.Octets != nil {
-				r := &otgyang.Device{}
-				r.GetOrCreateFlow(name).GetOrCreateCounters().InOctets = ygot.Uint64(rxStats.Octets.u)
-				upd = append(upd, &datapoint{d: r, ts: rxStats.Octets.ts})
-			}
-
-			if rxStats.Pkts != nil {
-				rp := &otgyang.Device{}
-				rp.GetOrCreateFlow(name).GetOrCreateCounters().InPkts = ygot.Uint64(rxStats.Pkts.u)
-				upd = append(upd, &datapoint{d: rp, ts: rxStats.Pkts.ts})
-			}
-
-			rr := &otgyang.Device{}
-			rr.GetOrCreateFlow(name).InRate = float32ToBinary(f.rxRate()) // express in bits per second rather than bytes
-			upd = append(upd, &datapoint{d: rr, ts: flowTimeFn()})
-		}
-		f()
->>>>>>> d171d410
 	}
 
 	return name, upd
