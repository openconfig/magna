// Package mpls parses OTG flow descriptions that consist of
// MPLS packets and returns functions that can generate and receive
// packets for these flows. These can be used with the LWOTG
// implementation.
package mpls

import (
	"crypto/rand"
	"encoding/binary"
	"fmt"
	"math"
	"net"
	"sort"
	"sync"
	"time"

	"github.com/google/gopacket"
	"github.com/google/gopacket/layers"
	"github.com/google/gopacket/pcap"
	"github.com/open-traffic-generator/snappi/gosnappi/otg"
	"github.com/openconfig/magna/flows/common"
	"github.com/openconfig/magna/lwotg"
	"github.com/openconfig/magna/lwotgtelem/gnmit"
	"github.com/openconfig/magna/otgyang"
	tcommon "github.com/openconfig/magna/telemetry/common"
	"github.com/openconfig/ygot/ygot"
	"k8s.io/klog"

	gpb "github.com/openconfig/gnmi/proto/gnmi"
)

var (
	// timeout specifies how long to wait for a PCAP handle.
	pcapTimeout = 30 * time.Second
)

const (
	// defaultMPLSTTL is the TTL value used by default in the MPLS header.
	defaultMPLSTTL uint8 = 64
)

// headers returns the gopacket layers for the specified flow.
func headers(f *otg.Flow) ([]gopacket.SerializableLayer, error) {
	var (
		ethernet *otg.FlowHeader
		mpls     []*otg.FlowHeader
		ip4      *otg.FlowHeader
	)

	// This package only handles MPLS packets, and there are restrictions on this. Thus we check
	// that the packet that we've been asked for is something we can generate.
	for _, layer := range f.Packet {
		switch t := layer.GetChoice(); t {
		case otg.FlowHeader_Choice_ethernet:
			if ethernet != nil {
				return nil, fmt.Errorf("multiple Ethernet layers not handled by MPLS plugin")
			}
			ethernet = layer
		case otg.FlowHeader_Choice_mpls:
			mpls = append(mpls, layer)
		case otg.FlowHeader_Choice_ipv4:
			if len(mpls) == 0 || ip4 != nil {
				return nil, fmt.Errorf("multiple IPv4, or outer IPv4 layers not handled by MPLS plugin")
			}
			ip4 = layer
		default:
			return nil, fmt.Errorf("MPLS does not handle layer %s", t)
		}
	}

	if dstT := ethernet.GetEthernet().GetDst().GetChoice(); dstT != otg.PatternFlowEthernetDst_Choice_value {
		return nil, fmt.Errorf("simple MPLS does not handle non-explicit destination MAC, got: %s", dstT)
	}
	if srcT := ethernet.GetEthernet().GetSrc().GetChoice(); srcT != otg.PatternFlowEthernetSrc_Choice_value {
		return nil, fmt.Errorf("simple MPLS does not handle non-explicit src MAC, got: %v", srcT)
	}

	srcMAC, err := net.ParseMAC(ethernet.GetEthernet().GetSrc().GetValue())
	if err != nil {
		return nil, fmt.Errorf("cannot parse source MAC, %v", err)
	}
	dstMAC, err := net.ParseMAC(ethernet.GetEthernet().GetDst().GetValue())
	if err != nil {
		return nil, fmt.Errorf("cannot parse destination MAC, %v", err)
	}

	pktLayers := []gopacket.SerializableLayer{
		&layers.Ethernet{
			SrcMAC:       srcMAC,
			DstMAC:       dstMAC,
			EthernetType: layers.EthernetTypeMPLSUnicast,
		},
	}

	// OTG says that the order of the layers must be the order on the wire.
	for _, m := range mpls {
		if valT := m.GetMpls().GetLabel().GetChoice(); valT != otg.PatternFlowMplsLabel_Choice_value {
			return nil, fmt.Errorf("simple MPLS does not handle labels that do not have an explicit value, got: %v", valT)
		}

		if bosT := m.GetMpls().GetBottomOfStack().GetChoice(); bosT != otg.PatternFlowMplsBottomOfStack_Choice_value {
			// TODO(robjs): It doesn't make sense here to
			// have increment value - it can be 0 or 1.
			// Possibly 'auto' should be suported. Bring
			// this up with OTG designers.
			return nil, fmt.Errorf("bottom of stack with non-explicit value requested, must be explicit, %v", bosT)
		}

		var ttl uint8
		switch ttlT := m.GetMpls().GetTimeToLive().GetChoice(); ttlT {
		case otg.PatternFlowMplsTimeToLive_Choice_value:
			ttl = uint8(m.GetMpls().GetTimeToLive().GetValue())
		case otg.PatternFlowMplsTimeToLive_Choice_unspecified:
			ttl = defaultMPLSTTL
		default:
			return nil, fmt.Errorf("simple MPLS does not handle TTLs that are not explicitly set")
		}

		ll := &layers.MPLS{
			Label:       uint32(m.GetMpls().GetLabel().GetValue()),
			TTL:         ttl,
			StackBottom: m.GetMpls().GetBottomOfStack().GetValue() == 1,
		}

		pktLayers = append(pktLayers, ll)
	}

	if ip4 != nil {

		if dstT := ip4.GetIpv4().GetDst().GetChoice(); dstT != otg.PatternFlowIpv4Dst_Choice_value {
			return nil, fmt.Errorf("simple MPLS does not handle non-explicit destination IP, got: %s", dstT)
		}
		if srcT := ip4.GetIpv4().GetSrc().GetChoice(); srcT != otg.PatternFlowIpv4Src_Choice_value {
			return nil, fmt.Errorf("simple MPLS does not handle non-explicit src IP, got: %s", srcT)
		}

		srcIP := net.ParseIP(ip4.GetIpv4().GetSrc().GetValue())
		if srcIP == nil {
			return nil, fmt.Errorf("error parsing source IPv4 address, got: %s", ip4.GetIpv4().GetSrc().GetValue())
		}
		dstIP := net.ParseIP(ip4.GetIpv4().GetDst().GetValue())
		if dstIP == nil {
			return nil, fmt.Errorf("error parsing destination IPv4 address, got: %s", ip4.GetIpv4().GetDst().GetValue())
		}

		if vv, vT := ip4.GetIpv4().GetVersion().GetValue(), ip4.GetIpv4().GetVersion().GetChoice(); vT != otg.PatternFlowIpv4Version_Choice_value || vv != 4 {
			return nil, fmt.Errorf("error parsing IP version, got type: %s, got: %d", vT, vv)
		}

		pktLayers = append(pktLayers, &layers.IPv4{
			SrcIP:   srcIP,
			DstIP:   dstIP,
			Version: 4,
		})
	}

	// Build a packet payload consisting of 64-bytes to ensure that we have a
	// valid packet.
	//
	// TODO(robjs): In the future, this could be read from the OTG flow input.
	pl := make([]byte, 64)
	if _, err := rand.Read(pl); err != nil {
		return nil, fmt.Errorf("cannot generate random packet payload, %v", err)
	}
	pktLayers = append(pktLayers, gopacket.Payload(pl))

	return pktLayers, nil
}

// New returns a new MPLS flow generator, consisting of:
//   - a FlowGeneratorFn that is used in lwotg to create the MPLS flow.
//   - a gnmit.Task that is used to write telemetry.
func New() (lwotg.FlowGeneratorFn, gnmit.Task, error) {
	// TODO(robjs): We need a flow counter for each individual flow. This
	// implementation results in just one flow being supported currently.
	f := newFlowCounters()
	// t is a gnmit Task which reads from the gnmi channel specified and writes
	// into the cache.
	t := gnmit.Task{
		Run: func(_ gnmit.Queue, updateFn gnmit.UpdateFn, target string, cleanup func()) error {
			ticker := time.NewTicker(1 * time.Second)
			go func() {
				// TODO(robjs): Check with wenbli how gnmit tasks are supposed to be told
				// to exit.
				defer cleanup()
				for {
<<<<<<< HEAD
					select {
					case <-ticker.C:
						for _, u := range f.telemetry() {
							updateFn(u)
						}
=======
					<-ticker.C
					for _, u := range f.telemetry() {
						klog.Infof("sending telemetry update %s", u)
						updateFn(tcommon.AddTarget(u, target))
>>>>>>> 96357482
					}
				}
			}()
			return nil
		},
	}

	handler := func(flow *otg.Flow, intfs []*lwotg.OTGIntf) (lwotg.TXRXFn, bool, error) {
		hdrs, err := headers(flow)
		if err != nil {
			return nil, false, err
		}

		f.Headers = hdrs

		pps, err := common.Rate(flow, hdrs)
		if err != nil {
			return nil, false, fmt.Errorf("cannot calculate rate, %v", err)
		}

		tx, rx, err := common.Ports(flow, intfs)
		if err != nil {
			return nil, false, fmt.Errorf("cannot determine ports, %v", err)
		}

		f.Name = &val{s: flow.Name, ts: flowTimeFn()}
		klog.Infof("generating flow %s: tx: %s, rx: %s, rate: %d pps", flow.GetName(), tx, rx, pps)

		genFunc := func(stop chan struct{}) {
			klog.Infof("MPLSFlowHandler send function started.")

			buf := gopacket.NewSerializeBuffer()
			gopacket.SerializeLayers(buf, gopacket.SerializeOptions{
				FixLengths:       true,
				ComputeChecksums: true,
			}, hdrs...)
			size := len(buf.Bytes())

			klog.Infof("MPLSFlowHandler Tx interface %s", tx)
			handle, err := pcap.OpenLive(tx, 1500, true, pcapTimeout)
			if err != nil {
				klog.Errorf("MPLSFlowHandler Tx error: %v", err)
				return
			}
			defer handle.Close()

			f.setTransmit(true)
			for {
				select {
				case <-stop:
					klog.Infof("MPLSFlowHandler send exiting on %s", tx)
					f.setTransmit(false)
					return
				default:
					klog.Infof("MPLSFlowHandler sending %d packets", pps)
					for i := 1; i <= int(pps); i++ {
						if err := handle.WritePacketData(buf.Bytes()); err != nil {
							klog.Errorf("MPLSFlowHandler cannot write packet on interface %s, %v", tx, err)
							return
						}
					}

					f.updateTx(int(pps), size)
					// TODO(robjs): This assumes that sending the packets take zero time. We should consider being more accurate here.
					time.Sleep(1 * time.Second)
				}
			}
		}

		recvFunc := func(stop chan struct{}) {
			klog.Infof("MPLSFlowHandler receive function started on interface %s", rx)
			handle, err := pcap.OpenLive(rx, 9000, true, pcapTimeout)
			if err != nil {
				klog.Errorf("MPLSFlowHandler Rx error: %v", err)
				return
			}
			defer handle.Close()

			ps := gopacket.NewPacketSource(handle, handle.LinkType())
			packetCh := ps.Packets()
			for {
				select {
				case <-stop:
					// TODO(robjs): zero the flow statistics/delete the flow
					klog.Infof("MPLSFlowHandler Rx exiting on %s", rx)
					return
				case p := <-packetCh:
					if err := rxPacket(f, hdrs, p); err != nil {
						klog.Errorf("MPLSFlowHandler cannot receive packet on interface %s, %v", rx, err)
						return
					}
				}
			}
		}

		return func(tx, rx *lwotg.FlowController) {
			go genFunc(tx.Stop)
			go recvFunc(rx.Stop)
		}, true, nil
	}

	return handler, t, nil
}

// flowCounters is an internal data store for parameters that are sent as part of the
// OTG telemetry for the flow.
type flowCounters struct {
	// Name is the name of the flow.
	Name *val

	// Headers is the set of headers expected for packets matching this flow.
	Headers []gopacket.SerializableLayer

	// tx and rx store the counters for statistics relating to the flow.
	Tx, Rx *stats

	mu sync.RWMutex
	// transmit indicates whether the flow is currently transmitting.
	Transmit *val

	// tsMu protects the Timeseries map.
	tsMu sync.RWMutex
	// Timeseries maps a unix timestamp (in seconds) to an integer number of packets
	// received in that interval for rate calculation.
	Timeseries map[int64]int
}

var (
	// unixTS returns the current time in nanoseconds since the unix epoch.
	unixTS = func() int64 { return time.Now().UnixNano() }
	// flowTimeFn is a function that can be overloaded that specifies how the timestamp
	// is retrieved.
	flowTimeFn = unixTS
)

// newFlowCounters returns an empty set of counters for a specific flow.
func newFlowCounters() *flowCounters {
	return &flowCounters{
		Tx: &stats{},
		Rx: &stats{},
	}
}

// updateTx updates the transmit counters for the flow according to the specified
// packets per second rate and packet size.
func (f *flowCounters) updateTx(pps, size int) {
	f.Tx.mu.Lock()
	defer f.Tx.mu.Unlock()

	now := flowTimeFn()

	f.Tx.Rate = &val{ts: now, f: float32(pps)}

	if f.Tx.Octets == nil {
		f.Tx.Octets = &val{}
	}
	f.Tx.Octets.u += uint64(pps) * uint64(size)
	f.Tx.Octets.ts = now

	if f.Tx.Pkts == nil {
		f.Tx.Pkts = &val{}
	}
	f.Tx.Pkts.u += uint64(pps)
	f.Tx.Pkts.ts = now
}

// updateRx updates counters for received packets. It is to be called for each
// received packet with the timestamp of the arrival, and the packet size.
// In addition to updating the stats, it records a timeseries of received packets
// to allow for rate calculation.
func (f *flowCounters) updateRx(ts time.Time, size int) {
	f.tsMu.Lock()
	defer f.tsMu.Unlock()
	if f.Timeseries == nil {
		f.Timeseries = map[int64]int{}
	}
	f.Timeseries[ts.Unix()] += size

	if f.Rx.Octets == nil {
		f.Rx.Octets = &val{}
	}
	f.Rx.Octets.u += uint64(size)
	f.Rx.Octets.ts = ts.UnixNano()

	if f.Rx.Pkts == nil {
		f.Rx.Pkts = &val{}
	}
	f.Rx.Pkts.u += 1
	f.Rx.Pkts.ts = ts.UnixNano()
}

func (f *flowCounters) setTransmit(state bool) {
	f.mu.Lock()
	defer f.mu.Unlock()
	if f.Transmit == nil {
		f.Transmit = &val{}
	}
	f.Transmit.b = state
	f.Transmit.ts = time.Now().UnixNano()
}

// lossPct calculates the percentage loss that the flow has experienced.
func (f *flowCounters) lossPct() float32 {
	f.Tx.mu.Lock()
	defer f.Tx.mu.Unlock()

	f.Rx.mu.Lock()
	defer f.Rx.mu.Unlock()

	return float32(f.Tx.Pkts.u-f.Rx.Pkts.u) / float32(f.Tx.Pkts.u) * 100.0
}

const (
	// slidingWindow specifies the number of seconds over which to calculate the rate
	// of the flow.
	slidingWindow int = 5
)

// currentRate calculates the current received rate based on the sliding window
// size specified. It returns the rate it bits per second.
func (f *flowCounters) rxRate() float32 {
	f.tsMu.Lock()
	defer f.tsMu.Unlock()
	keys := []int{}
	for k := range f.Timeseries {
		keys = append(keys, int(k))
	}
	sort.Ints(keys)

	if len(keys) == 0 || len(keys) == 1 {
		// If we do not have enough datapoints to calculate the rate then return 0.0
		return 0.0
	}

	firstEntry := 0
	if len(keys) > slidingWindow {
		firstEntry = len(keys) - slidingWindow - 1
	}

	var sum int
	// Ignore the last slot since we may still be appending to it.
	for i := firstEntry; i < len(keys)-1; i++ {
		sum += f.Timeseries[int64(keys[i])]
	}
	// calculate the time delta over which these entries were calculated.
	delta := float32(keys[int64(len(keys)-1)]) - float32(keys[firstEntry])

	// Average the rate and return in bits per second rather than bytes.
	return float32(sum) / delta * 8.0
}

// telemetry generates the set of gNMI Notifications that describes the flow's current state.
func (f *flowCounters) telemetry() []*gpb.Notification {
	type datapoint struct {
		d  *otgyang.Device
		ts int64
	}

	// Cannot generate statistics until the flow is initialised with a name.
	if f.Name == nil {
		return nil
	}
	name := f.Name.s

	upd := []*datapoint{}

	if f.Transmit != nil {
		t := &otgyang.Device{}
		t.GetOrCreateFlow(name).Transmit = ygot.Bool(f.Transmit.b)
		upd = append(upd, &datapoint{d: t, ts: f.Transmit.ts})
	}

	if f.Tx != nil && f.Rx != nil {
		if f.Tx.Pkts != nil && f.Rx.Pkts != nil {
			l := &otgyang.Device{}
			l.GetOrCreateFlow(name).LossPct = float32ToBinary(f.lossPct())
			upd = append(upd, &datapoint{d: l, ts: flowTimeFn()})
		}
	}

	if f.Tx != nil {
		f.Tx.mu.RLock()
		if f.Tx.Octets != nil {
			// TX statistics
			txo := &otgyang.Device{}
			txo.GetOrCreateFlow(name).GetOrCreateCounters().OutOctets = ygot.Uint64(f.Tx.Octets.u)
			upd = append(upd, &datapoint{d: txo, ts: f.Tx.Octets.ts})
		}

		if f.Tx.Pkts != nil {
			tp := &otgyang.Device{}
			tp.GetOrCreateFlow(name).GetOrCreateCounters().OutPkts = ygot.Uint64(f.Tx.Pkts.u)
			upd = append(upd, &datapoint{d: tp, ts: f.Tx.Pkts.ts})
		}

		if f.Tx.Rate != nil {
			tr := &otgyang.Device{}
			tr.GetOrCreateFlow(name).OutRate = float32ToBinary(f.Tx.Rate.f)
			upd = append(upd, &datapoint{d: tr, ts: f.Tx.Rate.ts})
		}
		f.Tx.mu.RUnlock()
	}

	if f.Rx != nil {
		// RX statistics
		f.Rx.mu.RLock()

		if f.Rx.Octets != nil {
			r := &otgyang.Device{}
			r.GetOrCreateFlow(name).GetOrCreateCounters().InOctets = ygot.Uint64(f.Rx.Octets.u)
			upd = append(upd, &datapoint{d: r, ts: f.Rx.Octets.ts})
		}

		if f.Rx.Pkts != nil {
			rp := &otgyang.Device{}
			rp.GetOrCreateFlow(name).GetOrCreateCounters().InPkts = ygot.Uint64(f.Rx.Pkts.u)
			upd = append(upd, &datapoint{d: rp, ts: f.Rx.Pkts.ts})
		}
		f.Rx.mu.RUnlock()

		rr := &otgyang.Device{}
		rr.GetOrCreateFlow(name).InRate = float32ToBinary(f.rxRate()) // express in bits per second rather than bytes
		upd = append(upd, &datapoint{d: rr, ts: flowTimeFn()})
	}

	notis := []*gpb.Notification{}
	for _, u := range upd {
		notifications, err := ygot.TogNMINotifications(u.d, u.ts, ygot.GNMINotificationsConfig{UsePathElem: true})
		if err != nil {
			klog.Errorf("cannot render stats to notification, input: %v, err: %v", u, err)
			continue
		}

		for _, n := range notifications {
			// TODO(robjs): This is a hack, we need to remove the additional flow name updates. ygot.TogNMINotifications
			// needs a path filter to avoid duplicating leaves, or a way to store timestamps per-leaf. Length 3 means we
			// the name, state/name, and then one other leaf.
			if len(n.Update) == 3 {
				nn := &gpb.Notification{Timestamp: n.Timestamp}
				for _, u := range n.Update {
					if len(u.Path.Elem) == 3 || len(u.Path.Elem) == 4 {
						if u.Path.Elem[len(u.Path.Elem)-1].Name == "name" {
							continue
						}
					}
					nn.Update = append(nn.Update, u)
				}
				notis = append(notis, nn)
			}
		}
	}

	nameUpd := &otgyang.Device{}
	nameUpd.GetOrCreateFlow(name)
	n, err := ygot.TogNMINotifications(nameUpd, f.Name.ts, ygot.GNMINotificationsConfig{UsePathElem: true})
	if err != nil {
		klog.Errorf("cannot render name notification, got err: %v", err)
	}
	notis = append(notis, n...)

	return notis
}

// float32ToBinary converts a float32 value into IEEE754 representation
// and converts it to the generated ygot type for use in generated structs.
func float32ToBinary(f float32) otgyang.Binary {
	b := make([]byte, 4)
	binary.LittleEndian.PutUint32(b, math.Float32bits(f))
	return otgyang.Binary(b)
}

// stats stores metrics that are tracked for an individual flow direction.
type stats struct {
	mu sync.RWMutex
	// rate indicates the rate at which packets are being sent or received according
	// to the specific context.
	Rate *val
	// octets indicates the total number of octets that have been sent.
	Octets *val
	// pkts indicates the total number of packets that have been sent.
	Pkts *val
}

// val is used to store a timestamped telemetry value.
type val struct {
	// ts is the timestamp in nanoseconds since the unix epoch that the value was
	// collected.
	ts int64
	// f is the value if it is of type float32.
	f float32
	// u is the value if it is of type uint64.
	u uint64
	// b is the value if it is of type bool.
	b bool
	// s is the value if it is of type string.
	s string
}

var (
	// timeFn is a function that returns a time.Time that can be overloaded in unit tests.
	timeFn = time.Now
)

// rxPacket is called for each packet that is received. It takes arguments of the statitics
// tracking the flow, the set of headers that are expected, and the received packet.
func rxPacket(f *flowCounters, hdrs []gopacket.SerializableLayer, p gopacket.Packet) error {
	match := packetInFlow(hdrs, p)
	klog.Infof("MPLS flow: packet %s -> match? %v", p, match)
	if !match {
		return nil
	}
	klog.Infof("MPLS flow: received packet with size %d", len(p.Data()))

	f.updateRx(timeFn(), len(p.Data()))
	return nil
}

// packetInFlow checks whether the packet p matches the specification in hdrs by checking
// the inner IPv4 header in p matches the inner IP header in hdrs. The values of other
// headers are not checked.
func packetInFlow(hdrs []gopacket.SerializableLayer, p gopacket.Packet) bool {
	if len(hdrs) < 2 {
		return false
	}

	innerSpec := hdrs[len(hdrs)-2] // choose the IPv4 header
	recv := p.Layer(layers.LayerTypeIPv4)
	recvIP4, recvOK := recv.(*layers.IPv4)
	spec, specOK := innerSpec.(*layers.IPv4)
	if !specOK || !recvOK {
		klog.Errorf("did not find IPv4 headers, specOK: %v, recvOK: %v", specOK, recvOK)
		return false
	}
	klog.Infof("received IPv4 header is %v", recv)
	return recvIP4.SrcIP.Equal(spec.SrcIP) && recvIP4.DstIP.Equal(spec.DstIP)
}<|MERGE_RESOLUTION|>--- conflicted
+++ resolved
@@ -22,7 +22,6 @@
 	"github.com/openconfig/magna/lwotg"
 	"github.com/openconfig/magna/lwotgtelem/gnmit"
 	"github.com/openconfig/magna/otgyang"
-	tcommon "github.com/openconfig/magna/telemetry/common"
 	"github.com/openconfig/ygot/ygot"
 	"k8s.io/klog"
 
@@ -184,18 +183,12 @@
 				// to exit.
 				defer cleanup()
 				for {
-<<<<<<< HEAD
 					select {
 					case <-ticker.C:
 						for _, u := range f.telemetry() {
+							klog.Infof("sending telemetry update %s", u)
 							updateFn(u)
 						}
-=======
-					<-ticker.C
-					for _, u := range f.telemetry() {
-						klog.Infof("sending telemetry update %s", u)
-						updateFn(tcommon.AddTarget(u, target))
->>>>>>> 96357482
 					}
 				}
 			}()
