--- conflicted
+++ resolved
@@ -100,11 +100,8 @@
 		for {
 			select {
 			case <-stop:
-<<<<<<< HEAD
+				// The stop channel indicates that our mirror session is done, hence return.
 				klog.Infof("stopping goroutine that copies from %s->%s", from, to)
-=======
-				// The stop channel indicates that our mirror session is done, hence return.
->>>>>>> 66da95f5
 				return
 			case p := <-ps.Packets():
 				if !filter(p) {
