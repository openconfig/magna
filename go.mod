module github.com/openconfig/magna

go 1.19

require (
	github.com/go-ping/ping v1.1.0
	github.com/golang/glog v1.1.1
	github.com/google/go-cmp v0.6.0
	github.com/google/gopacket v1.1.19
	github.com/open-traffic-generator/snappi/gosnappi v0.13.0
	github.com/openconfig/featureprofiles v0.0.0-20230629171650-1057c66c4e52
	github.com/openconfig/gnmi v0.10.0
	github.com/openconfig/goyang v1.4.0
	github.com/openconfig/kne v0.1.14
	github.com/openconfig/ondatra v0.2.7
	github.com/openconfig/ygot v0.29.9
	github.com/vishvananda/netlink v1.1.1-0.20210330154013-f5de75959ad5
	google.golang.org/grpc v1.58.3
	google.golang.org/protobuf v1.31.0
	k8s.io/klog/v2 v2.90.1
)

require (
	cloud.google.com/go v0.110.4 // indirect
	cloud.google.com/go/compute v1.21.0 // indirect
	cloud.google.com/go/compute/metadata v0.2.3 // indirect
	cloud.google.com/go/iam v1.1.1 // indirect
	cloud.google.com/go/pubsub v1.32.0 // indirect
	dario.cat/mergo v1.0.0 // indirect
	github.com/Masterminds/semver/v3 v3.2.1 // indirect
	github.com/Microsoft/go-winio v0.6.1 // indirect
	github.com/ProtonMail/go-crypto v0.0.0-20230828082145-3c4c8a2d2371 // indirect
	github.com/aristanetworks/arista-ceoslab-operator/v2 v2.0.1 // indirect
	github.com/carlmontanari/difflibgo v0.0.0-20210718194309-31b9e131c298 // indirect
	github.com/cenkalti/backoff/v4 v4.1.3 // indirect
	github.com/cloudflare/circl v1.3.3 // indirect
	github.com/creack/pty v1.1.18 // indirect
	github.com/cyphar/filepath-securejoin v0.2.4 // indirect
	github.com/davecgh/go-spew v1.1.1 // indirect
	github.com/emicklei/go-restful/v3 v3.10.2 // indirect
	github.com/emirpasic/gods v1.18.1 // indirect
	github.com/evanphx/json-patch/v5 v5.6.0 // indirect
	github.com/fsnotify/fsnotify v1.6.0 // indirect
	github.com/ghodss/yaml v1.0.0 // indirect
	github.com/go-git/gcfg v1.5.1-0.20230307220236-3a3c6141e376 // indirect
	github.com/go-git/go-billy/v5 v5.5.0 // indirect
	github.com/go-git/go-git/v5 v5.11.0 // indirect
	github.com/go-logr/logr v1.2.3 // indirect
	github.com/go-openapi/jsonpointer v0.19.6 // indirect
	github.com/go-openapi/jsonreference v0.20.2 // indirect
	github.com/go-openapi/swag v0.22.3 // indirect
	github.com/gogo/protobuf v1.3.2 // indirect
	github.com/golang/groupcache v0.0.0-20210331224755-41bb18bfe9da // indirect
	github.com/golang/protobuf v1.5.3 // indirect
	github.com/google/gnostic v0.6.9 // indirect
	github.com/google/gofuzz v1.2.0 // indirect
	github.com/google/s2a-go v0.1.4 // indirect
	github.com/google/uuid v1.3.0 // indirect
	github.com/googleapis/enterprise-certificate-proxy v0.2.3 // indirect
	github.com/googleapis/gax-go/v2 v2.11.0 // indirect
	github.com/grpc-ecosystem/go-grpc-middleware v1.3.0 // indirect
	github.com/hashicorp/hcl v1.0.0 // indirect
	github.com/imdario/mergo v0.3.15 // indirect
	github.com/inconshreveable/mousetrap v1.1.0 // indirect
	github.com/jbenet/go-context v0.0.0-20150711004518-d14ea06fba99 // indirect
	github.com/josharian/intern v1.0.0 // indirect
	github.com/json-iterator/go v1.1.12 // indirect
	github.com/jstemmer/go-junit-report/v2 v2.0.1-0.20220823220451-7b10b4285462 // indirect
	github.com/kevinburke/ssh_config v1.2.0 // indirect
	github.com/kr/pretty v0.3.1 // indirect
	github.com/kr/text v0.2.0 // indirect
	github.com/kylelemons/godebug v1.1.0 // indirect
	github.com/magiconair/properties v1.8.7 // indirect
	github.com/mailru/easyjson v0.7.7 // indirect
	github.com/mitchellh/mapstructure v1.5.0 // indirect
	github.com/moby/spdystream v0.2.0 // indirect
	github.com/modern-go/concurrent v0.0.0-20180306012644-bacd9c7ef1dd // indirect
	github.com/modern-go/reflect2 v1.0.2 // indirect
	github.com/munnerz/goautoneg v0.0.0-20191010083416-a7dc8b61c822 // indirect
	github.com/networkop/meshnet-cni v0.3.1-0.20230525201116-d7c306c635cf // indirect
	github.com/open-traffic-generator/ixia-c-operator v0.3.4 // indirect
	github.com/openconfig/gnoi v0.1.0 // indirect
	github.com/openconfig/gnsi v1.2.1 // indirect
	github.com/openconfig/gocloser v0.0.0-20220310182203-c6c950ed3b0b // indirect
	github.com/openconfig/gribi v1.0.0 // indirect
	github.com/openconfig/grpctunnel v0.0.0-20220819142823-6f5422b8ca70 // indirect
	github.com/openconfig/lemming/operator v0.2.0 // indirect
	github.com/openconfig/ygnmi v0.8.7 // indirect
	github.com/p4lang/p4runtime v1.4.0-rc.5 // indirect
	github.com/patrickmn/go-cache v2.1.0+incompatible // indirect
	github.com/pborman/uuid v1.2.1 // indirect
	github.com/pelletier/go-toml/v2 v2.0.8 // indirect
	github.com/pjbgf/sha1cd v0.3.0 // indirect
	github.com/pkg/errors v0.9.1 // indirect
	github.com/pmezard/go-difflib v1.0.0 // indirect
	github.com/rogpeppe/go-internal v1.11.0 // indirect
	github.com/scrapli/scrapligo v1.1.7 // indirect
	github.com/scrapli/scrapligocfg v1.0.0 // indirect
	github.com/sergi/go-diff v1.1.0 // indirect
	github.com/sirikothe/gotextfsm v1.0.1-0.20200816110946-6aa2cfd355e4 // indirect
	github.com/skeema/knownhosts v1.2.1 // indirect
	github.com/spf13/afero v1.9.5 // indirect
	github.com/spf13/cast v1.5.1 // indirect
	github.com/spf13/cobra v1.7.0 // indirect
	github.com/spf13/jwalterweatherman v1.1.0 // indirect
	github.com/spf13/pflag v1.0.5 // indirect
	github.com/spf13/viper v1.16.0 // indirect
	github.com/srl-labs/srl-controller v0.6.0 // indirect
	github.com/srl-labs/srlinux-scrapli v0.6.0 // indirect
	github.com/subosito/gotenv v1.4.2 // indirect
	github.com/vishvananda/netns v0.0.0-20200728191858-db3c7e526aae // indirect
	github.com/xanzy/ssh-agent v0.3.3 // indirect
	go.opencensus.io v0.24.0 // indirect
<<<<<<< HEAD
	golang.org/x/crypto v0.16.0 // indirect
=======
	golang.org/x/crypto v0.17.0 // indirect
>>>>>>> 533cc25e
	golang.org/x/exp v0.0.0-20230725093048-515e97ebf090 // indirect
	golang.org/x/mod v0.12.0 // indirect
	golang.org/x/net v0.19.0 // indirect
	golang.org/x/oauth2 v0.10.0 // indirect
	golang.org/x/sync v0.3.0 // indirect
	golang.org/x/sys v0.15.0 // indirect
	golang.org/x/term v0.15.0 // indirect
	golang.org/x/text v0.14.0 // indirect
	golang.org/x/time v0.3.0 // indirect
	golang.org/x/tools v0.13.0 // indirect
	google.golang.org/api v0.126.0 // indirect
	google.golang.org/appengine v1.6.7 // indirect
	google.golang.org/genproto v0.0.0-20230711160842-782d3b101e98 // indirect
	google.golang.org/genproto/googleapis/api v0.0.0-20230711160842-782d3b101e98 // indirect
	google.golang.org/genproto/googleapis/rpc v0.0.0-20230711160842-782d3b101e98 // indirect
	gopkg.in/inf.v0 v0.9.1 // indirect
	gopkg.in/ini.v1 v1.67.0 // indirect
	gopkg.in/warnings.v0 v0.1.2 // indirect
	gopkg.in/yaml.v2 v2.4.0 // indirect
	gopkg.in/yaml.v3 v3.0.1 // indirect
	k8s.io/api v0.26.3 // indirect
	k8s.io/apimachinery v0.26.3 // indirect
	k8s.io/client-go v0.26.3 // indirect
	k8s.io/kube-openapi v0.0.0-20230308215209-15aac26d736a // indirect
	k8s.io/utils v0.0.0-20230313181309-38a27ef9d749 // indirect
	sigs.k8s.io/controller-runtime v0.14.5 // indirect
	sigs.k8s.io/json v0.0.0-20221116044647-bc3834ca7abd // indirect
	sigs.k8s.io/structured-merge-diff/v4 v4.2.3 // indirect
	sigs.k8s.io/yaml v1.3.0 // indirect
)<|MERGE_RESOLUTION|>--- conflicted
+++ resolved
@@ -111,11 +111,7 @@
 	github.com/vishvananda/netns v0.0.0-20200728191858-db3c7e526aae // indirect
 	github.com/xanzy/ssh-agent v0.3.3 // indirect
 	go.opencensus.io v0.24.0 // indirect
-<<<<<<< HEAD
-	golang.org/x/crypto v0.16.0 // indirect
-=======
 	golang.org/x/crypto v0.17.0 // indirect
->>>>>>> 533cc25e
 	golang.org/x/exp v0.0.0-20230725093048-515e97ebf090 // indirect
 	golang.org/x/mod v0.12.0 // indirect
 	golang.org/x/net v0.19.0 // indirect
